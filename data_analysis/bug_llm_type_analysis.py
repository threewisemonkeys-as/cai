--- conflicted
+++ resolved
@@ -2,12 +2,9 @@
 from pathlib import Path
 import random
 from collections import defaultdict
-<<<<<<< HEAD
+import os
+
 from tqdm import tqdm
-
-=======
-import os
->>>>>>> 268f1b13
 
 from rich import print
 from rich.pretty import pprint
@@ -113,11 +110,7 @@
         samples = random.sample(data, sample_n)
     else:
         samples = data
-<<<<<<< HEAD
     for bug in tqdm(samples):   
-=======
-    for bug in tqdm(samples):
->>>>>>> 268f1b13
         if "patch" in bug:
             patch = bug['patch']
         elif "parsed_commit_content" in bug:
@@ -169,7 +162,6 @@
 
 def main():
     dataset_paths = [
-<<<<<<< HEAD
         "/home/msrt/atharv/data/clean_featadd_train.json",
         # "/home/msrt/atharv/data/swebv.json",
         # "/home/msrt/data/rl_tasks/r2egym_train.json",
@@ -182,20 +174,6 @@
     summary_output_path = Path("/home/msrt/atharv/data/bug_types.txt")
     cresults_output_path = Path("/home/msrt/atharv/data/clean_featadd_bug_type_results.json")
     bug_type_counts_output_path = Path("/home/msrt/atharv/data/clean_featadd_bug_type_counts.json")
-=======
-        "/home/v-asonwane/cai/data/rl_tasks/swebv.json"
-        # "/home/v-asonwane/cai/data/rl_tasks/buggen_train.json",
-        # "/home/v-asonwane/cai/data/rl_tasks/swesmith_train.json",
-        # "/home/v-asonwane/cai/data/rl_tasks/buggen_train.json",
-        # "/home/v-asonwane/cai/data/rl_tasks/featadd_train.json",
-    ]
-
-    cumsum_output_path = Path("/home/v-asonwane/cai/data/bug_type/llm_bugtype.json")
-    summary_output_path = Path("/home/v-asonwane/cai/data/bug_type/bug_types.txt")
-    cresults_output_path = Path("/home/v-asonwane/cai/data/bug_type/full_bug_type_results.json")
-    bug_type_counts_output_path = Path("/home/v-asonwane/cai/data/bug_type/bug_type_counts.json")
->>>>>>> 268f1b13
-
     pprint(dataset_paths)
 
     # all_sums = {}
@@ -242,11 +220,7 @@
     bug_counts = {}
     for d_path in dataset_paths:
         data = json.load(open(d_path, "r"))
-<<<<<<< HEAD
         cresults = categorise(guide, data, sample_n=500)
-=======
-        cresults = categorise(guide, data)
->>>>>>> 268f1b13
         full_bug_type_results[d_path] = cresults
 
         ccounts = defaultdict(lambda: 0)
